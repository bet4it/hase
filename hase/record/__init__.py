import argparse
import json
import logging
import os
import resource
import shutil
import subprocess
import time
<<<<<<< HEAD
from contextlib import ExitStack
=======
>>>>>>> fa78e848
from pathlib import Path
from signal import SIGUSR2
from tempfile import NamedTemporaryFile, TemporaryDirectory
from types import FrameType
from typing import IO, Any, Dict, List, Optional, Tuple, Union

from .. import pwn_wrapper
from ..perf import IncreasePerfBuffer, Perf, Trace
from .coredumps import Coredump, Handler
from .ptrace import ptrace_detach, ptrace_me
from .signal_handler import SignalHandler

l = logging.getLogger(__name__)

DEFAULT_LOG_DIR = Path("/var/lib/hase")

PROT_EXEC = 4


class TimeoutExpired(Exception):
    pass


class Recording:
    def __init__(
        self,
        coredump: Optional[Coredump],
        trace: Trace,
        exit_status: int,
        rusage: Optional[Tuple[Any, ...]] = None,
    ) -> None:
        self.coredump = coredump
        self.trace = trace
        self.exit_status = exit_status
        self.rusage = rusage
        # set by the report_worker atm, should be refactored
        self.report_path: Optional[str] = None


class RecordProcess(ExitStack):
    def __init__(self, pid: int, record_paths: "RecordPaths"):
        super().__init__()
        self._coredump_handler = Handler(
            str(record_paths.coredump),
            str(record_paths.fifo),
            str(record_paths.manifest),
            log_path=str(record_paths.log_path.joinpath("coredump.log")),
        )
        self._increase_buffer = IncreasePerfBuffer(100 * 1024)
        self._perf = Perf(pid)
        self._signal_handler = SignalHandler(SIGUSR2, self.received_coredump)

        # work around missing nonlocal keyword in python2 with a list
        self._got_coredump = [False]
        self._record_paths = record_paths

    def received_coredump(self, signum: int, frame_type: FrameType) -> None:
        self._got_coredump[0] = True

    def __enter__(self) -> "RecordProcess":
        super().__enter__()
        self._coredump = self.enter_context(self._coredump_handler)
        self.enter_context(self._increase_buffer)
        self.enter_context(self._signal_handler)
        self.enter_context(self._perf)
        write_pid_file(self._record_paths.pid_file)
        return self

    def result(self) -> Tuple[Optional[Coredump], Trace]:
        if not self._got_coredump[0]:
            coredump = None
        else:
            coredump = self._coredump

        self._record_paths.perf_directory.mkdir(parents=True, exist_ok=True)
        trace = self._perf.write(str(self._record_paths.perf_directory))

<<<<<<< HEAD
        return (coredump, trace)
=======
        ptrace_detach(process.pid)
        rusage_result = None
        if rusage:
            _, exit_code, _rusage = os.wait4(process.pid, 0)
            rusage_result = tuple(_rusage)
        else:
            exit_code = process.wait(timeout)
>>>>>>> fa78e848


def record_child_pid(
    pid: int, record_paths: "RecordPaths", timeout: Optional[int] = None
) -> Recording:

    if timeout is None:
        options = 0
    else:
        options = os.WNOHANG

    record = RecordProcess(pid, record_paths)

    with record:
        ptrace_detach(pid)
        start = time.time()

        while True:
            pid, exit_code, rusage = os.wait4(pid, options)
            if pid != 0:
                break
            elif timeout is not None and time.time() - start <= 0:
                raise TimeoutExpired(f"process did not finish within {timeout} seconds")
            time.sleep(0.10)
        coredump, trace = record.result()
        return Recording(coredump, trace, exit_code, rusage)


def record_other_pid(pid: int, record_paths: "RecordPaths") -> Recording:
    record = RecordProcess(pid, record_paths)
    with record:
        print("recording started")
        while True:
            try:
                os.kill(pid, 0)
                time.sleep(0.10)
            except OSError:
                break
            except KeyboardInterrupt:
                break
        coredump, trace = record.result()
        return Recording(coredump, trace, 0, None)

def record_process_pid(
    pid: int,
    record_paths: "RecordPaths",
) -> Recording:
    handler = coredumps.Handler(
        str(record_paths.coredump),
        str(record_paths.fifo),
        str(record_paths.manifest),
        log_path=str(record_paths.log_path.joinpath("coredump.log")),
    )

    # work around missing nonlocal keyword in python2 with a list
    got_coredump = [False]

    def received_coredump(signum: int, frame_type: FrameType) -> None:
        got_coredump[0] = True

    with IncreasePerfBuffer(100 * 1024), Perf(
        pid
    ) as perf, handler as _coredump, SignalHandler(SIGUSR2, received_coredump):
        write_pid_file(record_paths.pid_file)

        rusage_result = None
        while True:
            time.sleep(1)
            status, output = subprocess.getstatusoutput(f'cat /proc/{pid}/stat')
            if status:
                break

            rusage_result = output

        if not got_coredump[0]:
            coredump = None
        else:
            coredump = _coredump

        record_paths.perf_directory.mkdir(parents=True, exist_ok=True)
        trace = perf.write(str(record_paths.perf_directory))

        return Recording(coredump, trace, 0, rusage_result)


def _record(
    record_paths: "RecordPaths",
    target: Union[List[str], int],
    stdin: Optional[IO[Any]] = None,
    stdout: Optional[IO[Any]] = None,
    stderr: Optional[IO[Any]] = None,
    working_directory: Optional[Path] = None,
    timeout: Optional[int] = None,
    extra_env: Optional[Dict[str, str]] = None,
) -> Recording:

    env = None
    if extra_env is not None:
        env = os.environ.copy()
        env.update(extra_env)

    if isinstance(target, list):
        proc = subprocess.Popen(
            target,
            preexec_fn=ptrace_me,
            stdin=stdin,
            stdout=stdout,
            stderr=stderr,
            cwd=working_directory,
            env=extra_env,
        )
        return record_child_pid(proc.pid, record_paths, timeout)
    else:
        return record_other_pid(target, record_paths)


def write_pid_file(pid_file: Optional[str]) -> None:
    if pid_file is not None:
        with open(pid_file, "w") as f:
            f.write(str(os.getpid()))


class ExitEvent:
    pass


class Job:
    def __init__(self, recording: Recording, record_paths: "RecordPaths") -> None:
        self.recording = recording
        self.record_paths = record_paths

    def core_file(self) -> Optional[str]:
        if self.recording.coredump is None:
            return None
        else:
            return self.recording.coredump.get()

    def remove(self) -> None:
        try:
            if self.recording.coredump is not None:
                self.recording.coredump.remove()
        except OSError:
            pass

        shutil.rmtree(str(self.record_paths.perf_directory), ignore_errors=True)


class RecordPaths:
    def __init__(self, path: Path, log_path: Path, pid_file: Optional[str]) -> None:
        self.path = path
        self.log_path = log_path
        self.pid_file = pid_file

        self.state_dir = self.path
        self.perf_directory = self.path.joinpath("traces")
        self.coredump = self.path.joinpath("core")

        self.fifo = self.path.joinpath("fifo")
        self.manifest = self.path.joinpath("manifest.json")

    def report_archive(self, executable: str, timestamp: str) -> Path:
        return self.log_path.joinpath(
            "%s-%s.tar.gz" % (os.path.basename(executable), timestamp)
        )


def serialize_trace(trace: Trace, state_dir: Path) -> Dict[str, Any]:
    cpus = []
    for cpu in trace.cpus:
        event_path = str(Path(cpu.event_path).relative_to(state_dir))
        trace_path = str(Path(cpu.trace_path).relative_to(state_dir))

        c = dict(
            idx=cpu.idx,
            event_path=event_path,
            trace_path=trace_path,
            start_time=cpu.start_time,
            start_pid=cpu.start_pid,
            start_tid=cpu.start_tid,
        )
        cpus.append(c)

    return dict(
        cpus=cpus,
        time_mult=trace.time_mult,
        time_shift=trace.time_shift,
        time_zero=trace.time_zero,
        sample_type=trace.sample_type,
        cpu_family=trace.cpu_family,
        cpu_model=trace.cpu_model,
        cpu_stepping=trace.cpu_stepping,
        cpuid_0x15_eax=trace.cpuid_0x15_eax,
        cpuid_0x15_ebx=trace.cpuid_0x15_ebx,
    )


def store_report(recording: Recording, record_paths: "RecordPaths") -> str:
    assert recording.coredump is not None
    core_file = recording.coredump.get()
    state_dir = record_paths.state_dir
    manifest_path = str(record_paths.manifest)

    with NamedTemporaryFile() as template:

        def append(path: str) -> None:
            template.write(str(Path(path).relative_to(state_dir)).encode("utf-8"))
            template.write(b"\0")

        append(manifest_path)

        if Path(manifest_path).exists():
            manifest = json.load(open(manifest_path))
        else:
            manifest = {}

        binaries = manifest["binaries"] = []

        paths = set()
        for obj in pwn_wrapper.Coredump(str(core_file)).mappings:
            if (
                (obj.flags & PROT_EXEC)
                and obj.path.startswith("/")
                and os.path.exists(obj.path)
            ):
                paths.add(obj.path)

        for path in paths:
            # FIXME check if elf, only create parent directory once
            archive_path = state_dir.joinpath("binaries", path[1:])
            archive_path.parent.mkdir(parents=True, exist_ok=True)

            shutil.copyfile(path, str(archive_path))

            binaries.append(str(archive_path.relative_to(state_dir)))
            append(str(archive_path))

        if core_file is not None:
            coredump = manifest["coredump"]
            coredump["executable"] = os.path.join("binaries", coredump["executable"])
            coredump["file"] = str(Path(core_file).relative_to(state_dir))
            append(core_file)

        trace = serialize_trace(recording.trace, state_dir)

        for cpu in trace["cpus"]:
            append(str(state_dir.joinpath(cpu["event_path"])))
            append(str(state_dir.joinpath(cpu["trace_path"])))

        manifest["trace"] = trace

        with open(manifest_path, "w") as manifest_file:
            json.dump(manifest, manifest_file, indent=4)

        template.flush()

        archive_path = record_paths.report_archive(
            coredump["executable"], coredump["time"]
        )

        l.info("creating archive %s", archive_path)
        subprocess.check_call(
            [
                "tar",
                "--null",
                "-C",
                str(record_paths.state_dir),
                "-T",
                str(template.name),
                "-czf",
                str(archive_path),
            ]
        )
        l.info("built archive %s", archive_path)
        os.unlink(manifest_path)
        return str(archive_path)


def record(
    record_path: Path,
    log_path: Path,
    target: Union[List[str], int],
    pid_file: Optional[str] = None,
    limit: int = 0,
    stdin: Optional[IO[Any]] = None,
    stdout: Optional[IO[Any]] = None,
    stderr: Optional[IO[Any]] = None,
    working_directory: Optional[Path] = None,
    timeout: Optional[int] = None,
    extra_env: Optional[Dict[str, str]] = None,
) -> Optional[Recording]:
    try:
        record_paths = RecordPaths(record_path, log_path, pid_file)
        recording = _record(
            record_paths,
            target,
            stdin=stdin,
            stdout=stdout,
            stderr=stderr,
            working_directory=working_directory,
            timeout=timeout,
            extra_env=extra_env,
        )
        if recording.coredump is None:
            return recording
        recording.report_path = store_report(recording, record_paths)

        return recording
    except KeyboardInterrupt:
        pass
    finally:
        l.info("execution was interrupted by user")

    return None

def record_pid(
    record_path: Path,
    log_path: Path,
    pid: int,
    pid_file: Optional[str] = None,
) -> Optional[Recording]:
    try:
        i = 1
        record_paths = RecordPaths(record_path, i, log_path, pid_file)
        recording = record_process_pid(
            pid,
            record_paths,
        )
        if recording.coredump is None:
            return recording
        recording.report_path = store_report(recording, record_paths)

        return recording
    except KeyboardInterrupt:
        pass
    finally:
        l.info("execution was interrupted by user")

    return None

def record_command(args: argparse.Namespace) -> None:

    log_path = Path(args.log_dir)
    log_path.mkdir(parents=True, exist_ok=True)

    logging.basicConfig(filename=str(log_path.joinpath("hase.log")), level=logging.INFO)

    command = args.args

    with TemporaryDirectory() as tempdir:
        record(
            target=command,
            record_path=Path(tempdir),
            log_path=log_path,
            pid_file=args.pid_file,
            limit=args.limit,
        )

    if args.rusage_file is not None:
        usage = tuple(resource.getrusage(resource.RUSAGE_CHILDREN))
        with open(args.rusage_file, "w") as usage_file:
            usage_file.write(", ".join([str(x) for x in usage]))
            usage_file.write("\n")<|MERGE_RESOLUTION|>--- conflicted
+++ resolved
@@ -6,10 +6,7 @@
 import shutil
 import subprocess
 import time
-<<<<<<< HEAD
 from contextlib import ExitStack
-=======
->>>>>>> fa78e848
 from pathlib import Path
 from signal import SIGUSR2
 from tempfile import NamedTemporaryFile, TemporaryDirectory
@@ -87,17 +84,7 @@
         self._record_paths.perf_directory.mkdir(parents=True, exist_ok=True)
         trace = self._perf.write(str(self._record_paths.perf_directory))
 
-<<<<<<< HEAD
         return (coredump, trace)
-=======
-        ptrace_detach(process.pid)
-        rusage_result = None
-        if rusage:
-            _, exit_code, _rusage = os.wait4(process.pid, 0)
-            rusage_result = tuple(_rusage)
-        else:
-            exit_code = process.wait(timeout)
->>>>>>> fa78e848
 
 
 def record_child_pid(
@@ -191,7 +178,7 @@
     stderr: Optional[IO[Any]] = None,
     working_directory: Optional[Path] = None,
     timeout: Optional[int] = None,
-    extra_env: Optional[Dict[str, str]] = None,
+    extra_env: Optional[Dict[str, str]] = None,git merge conflict ^M
 ) -> Recording:
 
     env = None
