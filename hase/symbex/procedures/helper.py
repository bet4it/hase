<<<<<<< HEAD
from __future__ import absolute_import, division, print_function


from ... import errors

# Need to resymbolize hooks
=======
import angr
>>>>>>> f1c83ae1


def test_concrete_value(proc, sym, value):
    if not proc.state.se.symbolic(sym):
        if proc.state.se.eval(sym) == value:
            return True
    return False


def errno_success(proc):
    return proc.state.se.If(
        proc.state.se.BoolS('errno'),
        proc.state.se.BVV(0, proc.state.arch.bits),
        proc.state.se.BVV(-1, proc.state.arch.bits)
    )


def null_success(proc, sym):
    return proc.state.se.If(
        proc.state.se.BoolS('errno'),
        sym,
        proc.state.se.BVV(0, proc.state.arch.bits)
    )


def minmax(proc, sym, upper=None):
    try:
        min_v = proc.state.se.min(sym)
        max_v = proc.state.se.max(sym)
        if upper:
            return max(min_v, min(max_v, upper))
        return max_v
<<<<<<< HEAD
    except Exception:
=======
    except angr.SimUnsatError:
>>>>>>> f1c83ae1
        if upper:
            return upper
        else:
            raise errors.HaseError("Cannot eval value")<|MERGE_RESOLUTION|>--- conflicted
+++ resolved
@@ -1,13 +1,10 @@
-<<<<<<< HEAD
 from __future__ import absolute_import, division, print_function
-
 
 from ... import errors
 
 # Need to resymbolize hooks
-=======
+
 import angr
->>>>>>> f1c83ae1
 
 
 def test_concrete_value(proc, sym, value):
@@ -40,11 +37,7 @@
         if upper:
             return max(min_v, min(max_v, upper))
         return max_v
-<<<<<<< HEAD
-    except Exception:
-=======
     except angr.SimUnsatError:
->>>>>>> f1c83ae1
         if upper:
             return upper
         else:
