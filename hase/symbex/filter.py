--- conflicted
+++ resolved
@@ -13,11 +13,8 @@
 
 from ..pt.events import Instruction
 from .hook import unsupported_symbols
-<<<<<<< HEAD
 from .symbex.tracer import CoredumpGDB
-=======
 from ..errors import HaseError
->>>>>>> 6f291418
 
 
 class FakeSymbol(object):
@@ -42,11 +39,7 @@
 
 class FilterBase(object):
     def __init__(self, project, cfg, trace, hooked_symbol, gdb):
-<<<<<<< HEAD
-        # type: (Project, CFGFast, List[Branch], Dict[str, SimProcedure], CoredumpGDB) -> None
-=======
-        # type: (Project, CFGFast, List[Instruction], Dict[str, SimProcedure], Any) -> None
->>>>>>> 6f291418
+        # type: (Project, CFGFast, List[Instruction], Dict[str, SimProcedure], CoredumpGDB) -> None
         self.project = project
         self.main_cfg = cfg
         self.main_object = project.loader.main_object
