--- conflicted
+++ resolved
@@ -69,17 +69,10 @@
 
 
 class FilterTrace():
-<<<<<<< HEAD
     def __init__(self, project, cfg, trace, \
         hooked_symbol, gdb, omitted_section, \
         from_initial, static_link):
         # type: (Project, CFGFast, List[Branch], Dict[str, SimProcedure], Any, List[List[int]], bool, bool) -> None
-=======
-    def __init__(self, project, cfg, trace, hooked_symbol, gdb, omitted_section):
-        # type: (Project, CFGFast, List[Branch], Dict[str, SimProcedure], Any, List[List[int]]) -> None
-        # FIXME: super cannot work for reload
-        # super(FilterTrace, self).__init__(project, cfg, trace, hooked_symbol)
->>>>>>> 39f12d47
         self.project = project
         self.main_cfg = cfg
         self.main_object = project.loader.main_object
@@ -87,11 +80,7 @@
         self.hooked_symbol = hooked_symbol
         self.new_trace = [] # type: List[Branch]
         self.gdb = gdb
-<<<<<<< HEAD
         self.omitted_section = omitted_section # type: List[List[int]]
-=======
-        self.omitted_section = omitted_section
->>>>>>> 39f12d47
         self.analyze_unsupported()
         self.from_initial = from_initial
         self.static_link = static_link
