--- conflicted
+++ resolved
@@ -754,8 +754,6 @@
             new_state.regs.ip = instruction.ip
             self.post_execute(state, new_state)
             return state, new_state
-
-<<<<<<< HEAD
         if force_jump:
             new_state = state.copy()
             if force_type == "call":
@@ -763,30 +761,6 @@
                 ret_addr = state.addr + state.block().capstone.insns[0].size
                 new_state.memory.store(
                     new_state.regs.rsp, ret_addr, endness="Iend_LE"
-=======
-            if force_jump:
-                # always boring. the rest call stack done by outselves to avoid exception
-                # will cause history to be unusable
-                # jumpkind = 'Ijk_Boring'
-                new_state = state.copy()
-                if force_type == "call":
-                    new_state.regs.rsp -= 8
-                    ret_addr = state.addr + state.block().capstone.insns[0].size
-                    new_state.memory.store(
-                        new_state.regs.rsp, ret_addr, endness="Iend_LE"
-                    )
-                elif force_type == "ret":
-                    new_state.regs.rsp += 8
-                new_state.regs.ip = instruction.ip
-                all_choices = {"sat": [new_state], "unsat": [], "unconstrained": []}
-                choices = [new_state]
-                """
-                step.add_successor(
-                    new_state,
-                    instruction.ip,
-                    state.solver.true,
-                    jumpkind
->>>>>>> 49ef94b8
                 )
             elif force_type == "ret":
                 new_state.regs.rsp += 8
@@ -889,18 +863,7 @@
             assert self.valid_address(previous_instruction.ip) and self.valid_address(
                 instruction.ip
             )
-<<<<<<< HEAD
-            try:
-                old_simstate, new_simstate = self.execute(
-                    simstate, previous_instruction, instruction, cnt
-                )
-            except Exception as e:
-                print(e)
-                import ipdb
-                ipdb.set_trace()
-=======
             old_simstate, new_simstate = self.execute(simstate, previous_instruction, instruction, cnt)
->>>>>>> 49ef94b8
             simstate = new_simstate
             if cnt % interval == 0 or length - cnt < 15:
                 states.add_major(
