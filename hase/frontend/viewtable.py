from PyQt5.QtWidgets import (
    QTableWidget, QTableWidgetItem,
    QAbstractScrollArea,
    QAction, QMenu,
)
from PyQt5.QtGui import QCursor
from binascii import unhexlify
from struct import unpack


class RegTableWidget(QTableWidget):
    def __init__(self, parent=None):
        super(RegTableWidget, self).__init__(parent)
        # self.setSizeAdjustPolicy(QAbstractScrollArea.AdjustToContents)

    def append_reg(self, rname, value):
        rname_item = QTableWidgetItem()
        rname_item.setText(rname)
        value_item = QTableWidgetItem()
        value_item.setText(value)
        self.insertRow(self.rowCount())
        self.setItem(self.rowCount() - 1, 0, rname_item)
        self.setItem(self.rowCount() - 1, 1, value_item)


class VarTableWidget(QTableWidget):
    def __init__(self, parent=None):
        super(VarTableWidget, self).__init__(parent)
        # self.setSizeAdjustPolicy(QAbstractScrollArea.AdjustToContents)

    def set_var(self, i, attrs, value, value_type):
        name_item = QTableWidgetItem()
        name_item.setText(attrs['name'])
        self.setItem(i, 0, name_item)

        type_item = QTableWidgetItem()
        type_item.setText(attrs['type'].strip())
        self.setItem(i, 1, type_item)
<<<<<<< HEAD

        addr_item = QTableWidgetItem()
        addr_item.setText(hex(attrs['addr']))
        self.setItem(i, 2, addr_item)

=======
        
        if attrs['loc'] == 1:
            addr_item = QTableWidgetItem()
            addr_item.setText(hex(attrs['addr']))
            self.setItem(i, 2, addr_item)            
        elif attrs['loc'] == 2:
            addr_item = QTableWidgetItem()
            addr_item.setText(attrs['addr'])
            self.setItem(i, 2, addr_item)
        
>>>>>>> f1c83ae1
        value_item = QTableWidgetItem()
        value_item.setText(value)
        self.setItem(i, 3, value_item)

        value_item.value_type = value_type
        if value_type == 'hex':
            value_item.core_value = int(value, 16)
        elif value_type == 'array':
            arr = value.split(' ')
            for i in range(len(arr)):
                if arr[i] != '**' and arr[i] != 'Er':
                    arr[i] = int(arr[i], 16)
            value_item.core_value = arr

    def contextMenuEvent(self, event):
        col = self.columnAt(event.pos().x())
        row = self.rowAt(event.pos().y())
        if col == 3:
            item = self.item(row, col)
            vtype = item.value_type
            if vtype != 'unknown':
                menu = QMenu(self)
                as_int = QAction('repr as int', self)
                as_int.triggered.connect(lambda: self.repr_as_int(row, col))
                as_hex = QAction('repr as hex', self)
                as_hex.triggered.connect(lambda: self.repr_as_hex(row, col))
                as_flt = QAction('repr as floating', self)
                as_flt.triggered.connect(lambda: self.repr_as_floating(row, col))
                as_str = QAction('repr as str', self)
                as_str.triggered.connect(lambda: self.repr_as_str(row, col))
                as_bys = QAction('repr as bytes', self)
                as_bys.triggered.connect(lambda: self.repr_as_bytes(row, col))
                menu.addAction(as_int)
                menu.addAction(as_hex)
                menu.addAction(as_flt)
                menu.addAction(as_str)
                menu.addAction(as_bys)
                menu.popup(QCursor.pos())

    def repr_as_int(self, row, col):
        item = self.item(row, col)
        vtype = item.value_type
        dec_value = 0
        comment = ''
        if vtype == 'array':
            for i, v in enumerate(item.core_value):
                if v == '**' or v == 'Er':
                    comment = ' + unrecognizable'
                    break
                dec_value += v * 256 ** i
        elif vtype == 'hex':
            dec_value = item.core_value
        item.setText(str(dec_value) + comment)

    def repr_as_hex(self, row, col):
        item = self.item(row, col)
        vtype = item.value_type
        dec_value = 0
        comment = ''
        if vtype == 'array':
            for i, v in enumerate(item.core_value):
                if v == '**' or v == 'Er':
                    comment = ' + unrecognizable'
                    break
                dec_value += v * 256 ** i
        elif vtype == 'hex':
            dec_value = item.core_value
        item.setText(hex(dec_value) + comment)

    @staticmethod
    def nhex(n):
        h = hex(n)[2:]
        h = '0' + h if len(h) % 2 else h
        return h

    def repr_as_str(self, row, col):
        item = self.item(row, col)
        vtype = item.value_type
        string = ''
        comment = ''
        if vtype == 'array':
            for v in item.core_value:
                if v == 0:
                    break
                if v == '**' or v == 'Er':
                    comment = ' + unrecognizable'
                    break
                string += chr(v)
        elif vtype == 'hex':
            h = self.nhex(item.core_value)
            string = unhexlify(h)[::-1]
            if '\x00' in string:
                string = string.partition('\x00')[0]
        item.setText(string + comment)

    def repr_as_bytes(self, row, col):
        item = self.item(row, col)
        vtype = item.value_type
        arr = []
        comment = ''
        if vtype == 'array':
            arr = [str(i) for i in item.value]
        elif vtype == 'hex':
            h = self.nhex(item.core_value)
            arr = [t[0] + t[1] for t in zip(h[0::2], h[1::2])][::-1]
        item.setText(' '.join(arr) + comment)

    def repr_as_floating(self, row, col):
        # TODO: seperate this into double / float
        item = self.item(row, col)
        vtype = item.value_type
        float_value = ''
        comment = ''
        if vtype == 'array':
            if len(item.core_value) != 8 and len(item.core_value) != 4:
                comment = 'Incompatitable size for floating number'
            elif '**' in item.core_value or 'Er' in item.core_value:
                comment = 'Unresolved'
            else:
                float_str = ''.join([self.nhex(i) for i in item.core_value])
                if len(item.core_value) == 8:
                    float_value = unpack('d', unhexlify(float_str))
                elif len(item.core_value) == 4:
                    float_value = unpack('f', unhexlify(float_str))
        elif vtype == 'hex':
            h = self.nhex(item.core_value)
            float_str = ''.join([t[0] + t[1] for t in zip(h[0::2], h[1::2])][::-1])
            float_value = unpack('d', unhexlify(float_str))
        item.setText(float_value + comment)<|MERGE_RESOLUTION|>--- conflicted
+++ resolved
@@ -36,13 +36,6 @@
         type_item = QTableWidgetItem()
         type_item.setText(attrs['type'].strip())
         self.setItem(i, 1, type_item)
-<<<<<<< HEAD
-
-        addr_item = QTableWidgetItem()
-        addr_item.setText(hex(attrs['addr']))
-        self.setItem(i, 2, addr_item)
-
-=======
         
         if attrs['loc'] == 1:
             addr_item = QTableWidgetItem()
@@ -53,7 +46,6 @@
             addr_item.setText(attrs['addr'])
             self.setItem(i, 2, addr_item)
         
->>>>>>> f1c83ae1
         value_item = QTableWidgetItem()
         value_item.setText(value)
         self.setItem(i, 3, value_item)
