from __future__ import absolute_import, division, print_function

from IPython.core.magic import (magics_class, line_magic, Magics)
from IPython import get_ipython
from PyQt5 import QtWidgets
from . import MainWindow, EXIT_REBOOT, EXIT_NORMAL
import sys
import os
import imp
from types import ModuleType
from shlex import split as shsplit

from .. import gdb, annotate
from ..replay import replay_trace

# only for function in Magics class
# FIXME: inherit documentation (maybe by functools.wraps)
# TODO: is there same way to get line_magic name instead of manually setting?
def args(*param_names, **kwargs):
    def func_wrapper(func):
        name = kwargs.pop('name', func.__name__)
        def recv_args(inst, query):
            param = shsplit(query)
            if len(param) != len(param_names):
                print("USAGE: {} {}".format(name, ''.join(param_names)))
                return
            func(inst, query)
        recv_args.__name__ = func.__wrapped__.__name__
        recv_args.__doc__ = func.__wrapped__.__doc__
        return recv_args
    return func_wrapper


@magics_class
class HaseMagics(Magics):
    def __init__(self, shell):
        if shell is not None:
            self.user_ns = shell.user_ns
        else:
            # happens during initialisation of ipython
            self.user_ns = None
        self.shell = shell
        super(HaseMagics, self).__init__(shell)

    @property
    def app(self):
        # type: () -> QtWidgets.QApplication
        return self.user_ns["app"]

    @property
    def window(self):
        # type: () -> MainWindow
        return self.user_ns["window"]

    @args("<source_code>", name="show")
    @line_magic("show")
    def show_source(self, query):
        self.window.set_location(query, 0)

    @args()
    @line_magic("reload_hase")
    def reload_hase(self, query):
        module_path = os.path.dirname(os.path.dirname(__file__))
        for name, m in sys.modules.items():
            if isinstance(m, ModuleType) and hasattr(m, "__file__") and m.__file__.startswith(module_path):
                print("reload %s" % name)
                try:
                    imp.reload(m)
                except Exception as e:
                    print("error while loading %s" % e)
        self.shell.extension_manager.reload_extension(__name__)

    @args("<report_archive>")
    @line_magic("load")
    def load(self, query):
<<<<<<< HEAD
        states = replay_trace(query)
=======
        args = shsplit(query)
        if len(args) < 1:
            print("USAGE: load <report_archive>")
            return
        states = replay_trace(args[0])

>>>>>>> 6ca8522a
        user_ns = self.shell.user_ns
        addr2line = annotate.Addr2line()
        for s in states:
            addr2line.add_addr(s.object(), s.address())

        addr_map = addr2line.compute()
        self.active_state = states[-1]
        user_ns["addr_map"] = addr_map
        user_ns["states"] = states
        user_ns["gdb"] = gdb.GdbServer(self.active_state, executable)

        self.window.set_location(*addr_map[self.active_state.address()])

    @line_magic("p")
    def print_value(self, query):
        """
        open current breakpoint in editor.
        """
        return 10

    @line_magic("backtrace")
    def backtrace(self, query):
        """
        open current breakpoint in editor.
        """
        print(self.active_state.simstate.callstack)


# get_ipython will be magically set by ipython
ip = get_ipython()
hase_magics = HaseMagics(ip)
ip.register_magics(hase_magics)<|MERGE_RESOLUTION|>--- conflicted
+++ resolved
@@ -73,16 +73,7 @@
     @args("<report_archive>")
     @line_magic("load")
     def load(self, query):
-<<<<<<< HEAD
         states = replay_trace(query)
-=======
-        args = shsplit(query)
-        if len(args) < 1:
-            print("USAGE: load <report_archive>")
-            return
-        states = replay_trace(args[0])
-
->>>>>>> 6ca8522a
         user_ns = self.shell.user_ns
         addr2line = annotate.Addr2line()
         for s in states:
